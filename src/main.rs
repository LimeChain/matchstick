use std::cell::RefCell;
use std::collections::{HashMap, HashSet};
use std::fs;
use std::io::{self, Write};
use std::path::PathBuf;
use std::time::Instant;

use clap::{App, Arg};
use colored::Colorize;
use graph_chain_ethereum::Chain;
use serde_yaml::Value;

use crate::compiler::{CompileOutput, Compiler};
use crate::instance::MatchstickInstance;
use crate::logging::Log;
use crate::test_suite::TestSuite;

use crate::coverage::generate_coverage_report;

mod compiler;
mod context;
mod coverage;
mod instance;
mod integration_tests;
mod logging;
mod subgraph_store;
mod test_suite;
mod unit_tests;
mod writable_store;

thread_local!(pub(crate) static SCHEMA_LOCATION: RefCell<String> = RefCell::new("".to_string()));
thread_local!(pub(crate) static TESTS_LOCATION: RefCell<String> = RefCell::new("".to_string()));

/// Returns the names and `fs::DirEntry`'s of the testable sources under the selected tests directory.
fn get_testable() -> HashMap<String, fs::DirEntry> {
    let mut testable: HashMap<String, fs::DirEntry> = HashMap::new();
    TESTS_LOCATION.with(|path| {
        testable = fs::read_dir(&*path.borrow())
            .unwrap_or_else(|err| {
                panic!(
                    "{}",
                    Log::Critical(format!(
                        "Something went wrong while trying to read `{}`: {}",
                        &*path.borrow(),
                        err,
                    )),
                );
            })
            .filter_map(|entry| {
                let entry = entry.unwrap_or_else(|err| panic!("{}", Log::Critical(err)));
                let name = entry.file_name().to_str().unwrap().to_ascii_lowercase();

                if name.ends_with(".test.ts") {
                    Some((name.replace(".test.ts", ""), entry))
                } else if entry
                    .file_type()
                    .unwrap_or_else(|err| panic!("{}", Log::Critical(err)))
                    .is_dir()
                    && entry
                        .path()
                        .read_dir()
                        .unwrap_or_else(|err| panic!("{}", Log::Critical(err)))
                        .any(|entry| {
                            entry
                                .unwrap_or_else(|err| panic!("{}", Log::Critical(err)))
                                .file_name()
                                .to_str()
                                .unwrap()
                                .ends_with(".test.ts")
                        })
                {
                    Some((name, entry))
                } else {
                    None
                }
            })
            .collect();
    });

    if testable.is_empty() {
        panic!("{}", Log::Critical("No tests have been written yet."));
    }

    testable
}

fn main() {
    let matches = App::new("Matchstick 🔥")
        .version("0.2.0")
        .author("Limechain <https://limechain.tech>")
        .about("Unit testing framework for Subgraph development on The Graph protocol.")
        .arg(
            Arg::with_name("verbose")
                .help("Print the WASM backtrace on test failure.")
                .long("verbose")
                .short("v"),
        )
        .arg(
<<<<<<< HEAD
            Arg::with_name("lib")
                .help("Path to `node_modules`.")
                .long("lib")
                .short("l")
                .takes_value(true)
                .default_value("./node_modules/"),
=======
            Arg::with_name("coverage")
                .help("Generate code coverage report.")
                .long("coverage")
                .short("c")
                .takes_value(false)
                .required(false),
        )
        .arg(
            Arg::with_name("test_suites")
                .help("Please specify the names of the test suites you would like to run.")
                .index(1)
                .multiple(true),
>>>>>>> 485db05a
        )
        .get_matches();

    println!(
        "{}",
        (r#"
___  ___      _       _         _   _      _
|  \/  |     | |     | |       | | (_)    | |
| .  . | __ _| |_ ___| |__  ___| |_ _  ___| | __
| |\/| |/ _` | __/ __| '_ \/ __| __| |/ __| |/ /
| |  | | (_| | || (__| | | \__ \ |_| | (__|   <
\_|  |_/\__,_|\__\___|_| |_|___/\__|_|\___|_|\_\
                                                "#)
        .to_string()
        .bright_red()
    );

    let now = Instant::now();

    let subgraph_yaml_contents = std::fs::read_to_string("subgraph.yaml")
        .expect("❌ ❌ ❌  Something went wrong reading the 'subgraph.yaml' file.");
    let subgraph_yaml: Value = serde_yaml::from_str(&subgraph_yaml_contents).expect(
        r#"
        ❌ ❌ ❌  Something went wrong when parsing 'subgraph.yaml'.
        Please ensure that the file exists and that the yaml is valid."#,
    );
    let schema = subgraph_yaml
        .get("schema")
        .expect("Couldn't get schema from yaml file.");
    let file_location = schema
        .get("file")
        .expect("Couldn't get schema file location");
    SCHEMA_LOCATION.with(|path| *path.borrow_mut() = file_location.as_str().unwrap().to_string());
    let default_tests_folder = &Value::String(String::from("./tests/"));
    let tests_folder = subgraph_yaml.get("testsFolder").unwrap_or_else(|| {
        println!("{}", ("If you want to change the default tests folder location (./tests/) you can add 'testsFolder: ./example/path' to the outermost level of your subgraph.yaml").cyan());
        default_tests_folder
    });
    TESTS_LOCATION.with(|path| *path.borrow_mut() = tests_folder.as_str().unwrap().to_string());

    let test_sources = {
        let testable = get_testable();
        if let Some(vals) = matches.values_of("test_suites") {
            let sources: HashSet<String> = vals
                .collect::<Vec<&str>>()
                .iter()
                .map(|&s| String::from(s).to_ascii_lowercase())
                .collect();

            let unrecog_sources: Vec<String> = sources
                .difference(&testable.keys().cloned().collect())
                .map(String::from)
                .collect();

            if !unrecog_sources.is_empty() {
                panic!(
                    "{}",
                    Log::Critical(format!(
                        "The following tests could not be found: {}",
                        unrecog_sources.join(", "),
                    )),
                );
            }

            testable
                .into_iter()
                .filter(|(name, _)| sources.contains(name))
                .collect()
        } else {
            testable
        }
    };

    println!("{}", ("Compiling...\n").to_string().bright_green());
    let compiler = Compiler::new(PathBuf::from(
        matches
            .value_of("lib")
            .expect("unexpected: lib should always have a value"),
    ))
    .export_table()
    .runtime("stub")
    .optimize()
    .debug();

    let outputs: HashMap<String, CompileOutput> = test_sources
        .into_iter()
        .map(|(name, entry)| (name.clone(), compiler.compile(name, entry)))
        .collect();

    if outputs.values().any(|output| !output.status.success()) {
        outputs.values().for_each(|output| {
            io::stderr()
                .write_all(&output.stderr)
                .unwrap_or_else(|err| {
                    panic!(
                        "{}",
                        Log::Critical(format!("Could not write to `stderr`: {}", err)),
                    );
                });
        });

        panic!(
            "{}",
            Log::Critical("Please attend to the compilation errors above!"),
        );
    }

    let coverage = matches.is_present("coverage");
    if coverage {
        println!(
            "{}",
            ("Running in coverage report mode.\n️").to_string().cyan()
        );
        generate_coverage_report();
        return;
    }

    // A matchstick instance for each test suite wasm (the compiled source).
    let ms_instances: HashMap<String, MatchstickInstance<Chain>> = outputs
        .into_iter()
        .map(|(key, val)| (key, MatchstickInstance::<Chain>::new(&val.file)))
        .collect();

    // A test suite abstraction for each instance.
    let test_suites: HashMap<String, TestSuite> = ms_instances
        .iter()
        .map(|(key, val)| (key.clone(), TestSuite::from(val)))
        .collect();

    let mut passed_tests = 0;
    let mut failed_tests = 0;
    println!("{}", ("Igniting tests 🔥\n").to_string().bright_red());
    test_suites.iter().for_each(|(key, val)| {
        println!("🧪 Running Test Suite: {}", key.blue());
        println!("{}\n", "=".repeat(50));
        logging::add_indent();
        for test in &val.tests {
            if test.run(matches.is_present("verbose")).passed {
                passed_tests += 1;
            } else {
                failed_tests += 1;
            }
        }
        logging::clear_indent();
        println!();
    });

    if failed_tests > 0 {
        let failed = format!("{} failed", failed_tests).red();
        let passed = format!("{} passed", passed_tests).green();
        let all = format!("{} total", failed_tests + passed_tests);

        println!("\n{}, {}, {}", failed, passed, all);
        println!("Program execution time: {:?}", now.elapsed());
        std::process::exit(1);
    } else {
        println!("\n{}", ("All tests passed! 😎").to_string().green());
    }

    println!(
        "{} tests executed in {:?}.",
        failed_tests + passed_tests,
        now.elapsed(),
    );
}<|MERGE_RESOLUTION|>--- conflicted
+++ resolved
@@ -96,14 +96,14 @@
                 .short("v"),
         )
         .arg(
-<<<<<<< HEAD
             Arg::with_name("lib")
                 .help("Path to `node_modules`.")
                 .long("lib")
                 .short("l")
                 .takes_value(true)
                 .default_value("./node_modules/"),
-=======
+        )
+        .arg(
             Arg::with_name("coverage")
                 .help("Generate code coverage report.")
                 .long("coverage")
@@ -116,7 +116,6 @@
                 .help("Please specify the names of the test suites you would like to run.")
                 .index(1)
                 .multiple(true),
->>>>>>> 485db05a
         )
         .get_matches();
 
