#[cfg(test)]
mod tests {
    use std::collections::HashMap;
    use std::path::PathBuf;
    use std::str::FromStr;
    use std::sync::Once;

    use graph::{
        data::store::Value,
        prelude::ethabi::{Address, Token},
        runtime::{asc_get, asc_new, gas::GasCounter, AscPtr, AscType},
    };
    use graph_chain_ethereum::{runtime::abi::AscUnresolvedContractCall_0_0_4, Chain};
    use graph_runtime_wasm::asc_abi::class::{
<<<<<<< HEAD
        Array, AscEntity, AscEnum, AscTypedMap, AscTypedMapEntry, EnumPayload, EthereumValueKind,
=======
        Array, AscEnum, AscString, AscTypedMap, AscTypedMapEntry, EnumPayload, EthereumValueKind,
>>>>>>> 3862a2ec
        StoreValueKind, TypedArray,
    };
    use serial_test::serial;

    use crate::{
        context::{asc_string_from_str, MatchstickInstanceContext, REVERTS_IDENTIFIER},
        logging::{accum, flush, LOGS},
        {MatchstickInstance, SCHEMA_LOCATION},
    };

    static GET_SCHEMA: Once = Once::new();

    fn get_context() -> MatchstickInstanceContext<Chain> {
        GET_SCHEMA.call_once(|| {
            SCHEMA_LOCATION
                .with(|path| *path.borrow_mut() = PathBuf::from("./mocks/schema.graphql"));
        });
        let module = <MatchstickInstance<Chain>>::new("./mocks/wasm/gravity.wasm");

        module
            .instance_ctx
            .take()
            .take()
            .expect("Couldn't get context from module.")
    }

    #[test]
    #[serial]
    fn log_basic_test() {
        let mut context = get_context();

        let message = asc_string_from_str("log message");
        let pointer = AscPtr::alloc_obj(message, &mut context.wasm_ctx, &GasCounter::new())
            .expect("Couldn't create pointer.");

        accum();
        context
            .log(&GasCounter::new(), 3, pointer)
            .expect("Couldn't call log.");

        unsafe {
            assert_eq!(LOGS.len(), 1);
            assert!(LOGS.pop().unwrap().contains("log message"));
            flush();
        }
    }

    #[test]
    #[serial]
    #[should_panic(expected = "🆘")]
    fn log_panic_test() {
        let mut context = get_context();

        let message = asc_string_from_str("log message");
        let pointer = AscPtr::alloc_obj(message, &mut context.wasm_ctx, &GasCounter::new())
            .expect("Couldn't create pointer.");

        context
            .log(&GasCounter::new(), 0, pointer)
            .expect("Couldn't call log.");
    }

    #[test]
    #[serial]
    fn clear_store_basic_test() {
        let mut context = get_context();

        context.store.insert("type".to_owned(), HashMap::new());

        context
            .clear_store(&GasCounter::new())
            .expect("Couldn't call clear_store");

        assert_eq!(context.store.len(), 0);
    }

    #[test]
    #[serial]
    fn clear_cache_store_basic_test() {
        let mut context = get_context();

        context
            .cache_store
            .insert("type".to_owned(), HashMap::new());

        context
            .clear_cache_store(&GasCounter::new())
            .expect("Couldn't call clear_store");

        assert_eq!(context.cache_store.len(), 0);
    }

    #[test]
    #[serial]
    fn register_test_basic_test() {
        let mut context = get_context();

        context.meta_tests = vec![];
        let initial_asc_string = asc_string_from_str("test");
        let name_ptr = AscPtr::alloc_obj(
            initial_asc_string,
            &mut context.wasm_ctx,
            &GasCounter::new(),
        )
        .expect("Couldn't unwrap pointer.");
        let should_throw_ptr = AscPtr::new(0);

        context
            .register_test(&GasCounter::new(), name_ptr, should_throw_ptr, 0)
            .expect("Couldn't call register_test.");

        assert_eq!(context.meta_tests.len(), 1);
        assert_eq!(context.meta_tests[0].0, "test");
        assert!(!context.meta_tests[0].1);
        assert_eq!(context.meta_tests[0].2, 0);
    }

    #[test]
    #[serial]
    fn assert_field_equals_basic_test() {
        let mut context = get_context();

        let entity_string = asc_string_from_str("entity");
        let id_string = asc_string_from_str("id");
        let field_name_string = asc_string_from_str("field_name");
        let expected_val_string = asc_string_from_str("val");
        let entity_ptr =
            AscPtr::alloc_obj(entity_string, &mut context.wasm_ctx, &GasCounter::new())
                .expect("Couldn't create pointer.");
        let id_ptr = AscPtr::alloc_obj(id_string, &mut context.wasm_ctx, &GasCounter::new())
            .expect("Couldn't create pointer.");
        let field_name_ptr =
            AscPtr::alloc_obj(field_name_string, &mut context.wasm_ctx, &GasCounter::new())
                .expect("Couldn't create pointer.");
        let expected_val_ptr = AscPtr::alloc_obj(
            expected_val_string,
            &mut context.wasm_ctx,
            &GasCounter::new(),
        )
        .expect("Couldn't create pointer.");

        context.store.insert("entity".to_owned(), HashMap::new());
        let mut inner_map = context
            .store
            .get("entity")
            .expect("Couldn't get inner map.")
            .clone();
        inner_map.insert("id".to_owned(), HashMap::new());
        let mut entity = inner_map
            .get("id")
            .expect("Couldn't get value from inner map.")
            .clone();
        entity.insert("field_name".to_owned(), Value::String("val".to_owned()));
        inner_map.insert("id".to_owned(), entity);
        context.store.insert("entity".to_owned(), inner_map);

        let result = context
            .assert_field_equals(
                &GasCounter::new(),
                entity_ptr,
                id_ptr,
                field_name_ptr,
                expected_val_ptr,
            )
            .expect("Couldn't call assert_field_equals.");

        assert!(result);
    }

    #[test]
    #[serial]
    fn assert_field_equals_failing_variants() {
        let mut context = get_context();

        let entity_string = asc_string_from_str("entity");
        let id_string = asc_string_from_str("id");
        let field_name_string = asc_string_from_str("field_name");
        let expected_val_string = asc_string_from_str("val");
        let entity_ptr =
            AscPtr::alloc_obj(entity_string, &mut context.wasm_ctx, &GasCounter::new())
                .expect("Couldn't create pointer.");
        let id_ptr = AscPtr::alloc_obj(id_string, &mut context.wasm_ctx, &GasCounter::new())
            .expect("Couldn't create pointer.");
        let field_name_ptr =
            AscPtr::alloc_obj(field_name_string, &mut context.wasm_ctx, &GasCounter::new())
                .expect("Couldn't create pointer.");
        let expected_val_ptr = AscPtr::alloc_obj(
            expected_val_string,
            &mut context.wasm_ctx,
            &GasCounter::new(),
        )
        .expect("Couldn't create pointer.");

        let mut result = context
            .assert_field_equals(
                &GasCounter::new(),
                entity_ptr,
                id_ptr,
                field_name_ptr,
                expected_val_ptr,
            )
            .expect("Couldn't call assert_field_equals.");

        assert!(!result);

        context.store.insert("entity".to_owned(), HashMap::new());

        result = context
            .assert_field_equals(
                &GasCounter::new(),
                entity_ptr,
                id_ptr,
                field_name_ptr,
                expected_val_ptr,
            )
            .expect("Couldn't call assert_field_equals.");

        assert!(!result);

        let mut inner_map = context
            .store
            .get("entity")
            .expect("Couldn't get inner map.")
            .clone();
        inner_map.insert("id".to_owned(), HashMap::new());
        context.store.insert("entity".to_owned(), inner_map);

        result = context
            .assert_field_equals(
                &GasCounter::new(),
                entity_ptr,
                id_ptr,
                field_name_ptr,
                expected_val_ptr,
            )
            .expect("Couldn't call assert_field_equals.");

        assert!(!result);

        let mut inner_map = context
            .store
            .get("entity")
            .expect("Couldn't get inner map.")
            .clone();
        let mut entity = inner_map
            .get("id")
            .expect("Couldn't get value from inner map.")
            .clone();
        entity.insert("field_name".to_owned(), Value::Null);
        inner_map.insert("id".to_owned(), entity);
        context.store.insert("entity".to_owned(), inner_map);

        result = context
            .assert_field_equals(
                &GasCounter::new(),
                entity_ptr,
                id_ptr,
                field_name_ptr,
                expected_val_ptr,
            )
            .expect("Couldn't call assert_field_equals.");

        assert!(!result);
    }

    #[test]
    #[serial]
    fn assert_equals_basic_test() {
        let mut context = get_context();

        let val = asc_string_from_str("val");
        let val_ptr = AscPtr::alloc_obj(val, &mut context.wasm_ctx, &GasCounter::new())
            .expect("Couldn't create pointer.");

        let asc_enum = AscEnum::<EthereumValueKind> {
            kind: EthereumValueKind::String,
            _padding: 0,
            payload: EnumPayload::from(val_ptr),
        };
        let pointer = AscPtr::alloc_obj(asc_enum, &mut context.wasm_ctx, &GasCounter::new())
            .expect("Couldn't create pointer.");

        let result = context
            .assert_equals(&GasCounter::new(), pointer.wasm_ptr(), pointer.wasm_ptr())
            .expect("Couldn't call assert_equals.");

        assert!(result);
    }

    #[test]
    #[serial]
    fn assert_equals_inequality() {
        let mut context = get_context();

        let val = asc_string_from_str("val");
        let val1 = asc_string_from_str("val1");

        let val_ptr = AscPtr::alloc_obj(val, &mut context.wasm_ctx, &GasCounter::new())
            .expect("Couldn't create pointer.");
        let val1_ptr = AscPtr::alloc_obj(val1, &mut context.wasm_ctx, &GasCounter::new())
            .expect("Couldn't create pointer.");

        let asc_enum = AscEnum::<EthereumValueKind> {
            kind: EthereumValueKind::String,
            _padding: 0,
            payload: EnumPayload::from(val_ptr),
        };
        let asc_enum1 = AscEnum::<EthereumValueKind> {
            kind: EthereumValueKind::String,
            _padding: 0,
            payload: EnumPayload::from(val1_ptr),
        };

        let pointer = AscPtr::alloc_obj(asc_enum, &mut context.wasm_ctx, &GasCounter::new())
            .expect("Couldn't create pointer.");
        let pointer1 = AscPtr::alloc_obj(asc_enum1, &mut context.wasm_ctx, &GasCounter::new())
            .expect("Couldn't create pointer.");

        let result = context
            .assert_equals(&GasCounter::new(), pointer.wasm_ptr(), pointer1.wasm_ptr())
            .expect("Couldn't call assert_equals.");

        assert!(!result);
    }

    #[test]
    #[serial]
    fn assert_not_in_store_basic_test() {
        let mut context = get_context();

        let entity_type = asc_string_from_str("entity_type");
        let id = asc_string_from_str("id");

        let entity_type_ptr =
            AscPtr::alloc_obj(entity_type, &mut context.wasm_ctx, &GasCounter::new())
                .expect("Couldn't create pointer.");
        let id_ptr = AscPtr::alloc_obj(id, &mut context.wasm_ctx, &GasCounter::new())
            .expect("Couldn't create pointer.");

        let result = context
            .assert_not_in_store(&GasCounter::new(), entity_type_ptr, id_ptr)
            .expect("Couldn't call assert_not_in_store.");

        assert!(result);
    }

    #[test]
    #[serial]
    fn assert_not_in_store_when_in_store() {
        let mut context = get_context();

        context
            .store
            .insert("entity_type".to_owned(), HashMap::new());
        let mut inner_map = context
            .store
            .get("entity_type")
            .expect("Couldn't get inner map.")
            .clone();
        inner_map.insert("id".to_owned(), HashMap::new());
        context.store.insert("entity_type".to_owned(), inner_map);

        let entity_type = asc_string_from_str("entity_type");
        let id = asc_string_from_str("id");

        let entity_type_ptr =
            AscPtr::alloc_obj(entity_type, &mut context.wasm_ctx, &GasCounter::new())
                .expect("Couldn't create pointer.");
        let id_ptr = AscPtr::alloc_obj(id, &mut context.wasm_ctx, &GasCounter::new())
            .expect("Couldn't create pointer.");

        let result = context
            .assert_not_in_store(&GasCounter::new(), entity_type_ptr, id_ptr)
            .expect("Couldn't call assert_not_in_store.");

        assert!(!result);
    }

    #[test]
    #[serial]
    fn mock_store_get_basic_test() {
        let mut context = get_context();

        context.store.insert("entity".to_owned(), HashMap::new());
        let mut inner_map = context
            .store
            .get("entity")
            .expect("Couldn't get inner map.")
            .clone();
        inner_map.insert("id".to_owned(), HashMap::new());
        let mut entity = inner_map
            .get("id")
            .expect("Couldn't get value from inner map.")
            .clone();
        entity.insert("field_name".to_owned(), Value::String("val".to_owned()));
        inner_map.insert("id".to_owned(), entity);
        context.store.insert("entity".to_owned(), inner_map);

        let entity = asc_string_from_str("entity");
        let id = asc_string_from_str("id");
        let entity_pointer = AscPtr::alloc_obj(entity, &mut context.wasm_ctx, &GasCounter::new())
            .expect("Couldn't create pointer.");
        let id_pointer = AscPtr::alloc_obj(id, &mut context.wasm_ctx, &GasCounter::new())
            .expect("Couldn't create pointer.");

        let value = context
            .mock_store_get(&GasCounter::new(), entity_pointer, id_pointer)
            .expect("Couldn't call mock_store_get.");

        assert_eq!(
            value
                .read_ptr(&context.wasm_ctx, &GasCounter::new())
                .unwrap()
                .content_len(
                    &value
                        .read_ptr(&context.wasm_ctx, &GasCounter::new())
                        .unwrap()
                        .to_asc_bytes()
                        .expect("Couldn't get entity bytes.")
                ),
            4
        );
    }

    #[test]
    #[serial]
    fn mock_store_get_no_such_entity() {
        let mut context = get_context();

        let entity = asc_string_from_str("entity");
        let id = asc_string_from_str("id");
        let entity_pointer = AscPtr::alloc_obj(entity, &mut context.wasm_ctx, &GasCounter::new())
            .expect("Couldn't create pointer.");
        let id_pointer = AscPtr::alloc_obj(id, &mut context.wasm_ctx, &GasCounter::new())
            .expect("Couldn't create pointer.");

        let value = context
            .mock_store_get(&GasCounter::new(), entity_pointer, id_pointer)
            .expect("Couldn't call mock_store_get.");

        assert!(value.is_null());
    }

    #[test]
    #[serial]
    fn mock_store_get_in_block_basic_test() {
        let mut context = get_context();

        context
            .cache_store
            .insert("entity".to_owned(), HashMap::new());
        let mut inner_map = context
            .cache_store
            .get("entity")
            .expect("Couldn't get inner map.")
            .clone();
        inner_map.insert("id".to_owned(), HashMap::new());
        let mut entity = inner_map
            .get("id")
            .expect("Couldn't get value from inner map.")
            .clone();
        entity.insert("field_name".to_owned(), Value::String("val".to_owned()));
        inner_map.insert("id".to_owned(), entity);
        context.cache_store.insert("entity".to_owned(), inner_map);

        let entity = asc_string_from_str("entity");
        let id = asc_string_from_str("id");
        let entity_pointer = AscPtr::alloc_obj(entity, &mut context.wasm_ctx, &GasCounter::new())
            .expect("Couldn't create pointer.");
        let id_pointer = AscPtr::alloc_obj(id, &mut context.wasm_ctx, &GasCounter::new())
            .expect("Couldn't create pointer.");

        let value = context
            .mock_store_get_in_block(&GasCounter::new(), entity_pointer, id_pointer)
            .expect("Couldn't call mock_store_get.");

        assert_eq!(
            value
                .read_ptr(&context.wasm_ctx, &GasCounter::new())
                .unwrap()
                .content_len(
                    &value
                        .read_ptr(&context.wasm_ctx, &GasCounter::new())
                        .unwrap()
                        .to_asc_bytes()
                        .expect("Couldn't get entity bytes.")
                ),
            4
        );
    }

    #[test]
    #[serial]
    fn mock_store_get_in_block_no_such_entity() {
        let mut context = get_context();

        let entity = asc_string_from_str("entity");
        let id = asc_string_from_str("id");
        let entity_pointer = AscPtr::alloc_obj(entity, &mut context.wasm_ctx, &GasCounter::new())
            .expect("Couldn't create pointer.");
        let id_pointer = AscPtr::alloc_obj(id, &mut context.wasm_ctx, &GasCounter::new())
            .expect("Couldn't create pointer.");

        let value = context
            .mock_store_get_in_block(&GasCounter::new(), entity_pointer, id_pointer)
            .expect("Couldn't call mock_store_get.");

        assert!(value.is_null());
    }

    fn prepare_entity_store_pointers(
        context: &mut MatchstickInstanceContext<Chain>,
    ) -> (
        AscPtr<AscString>,
        AscPtr<AscString>,
        AscPtr<AscTypedMap<AscString, AscEnum<StoreValueKind>>>,
    ) {
        let entity = asc_string_from_str("entity");
        let id = asc_string_from_str("id");
        let entity_pointer = AscPtr::alloc_obj(entity, &mut context.wasm_ctx, &GasCounter::new())
            .expect("Couldn't create pointer.");
        let id_pointer = AscPtr::alloc_obj(id, &mut context.wasm_ctx, &GasCounter::new())
            .expect("Couldn't create pointer.");
        let payload = AscEnum::<StoreValueKind> {
            kind: StoreValueKind::String,
            _padding: 0,
            payload: EnumPayload::from(id_pointer),
        };
        let payload_pointer = AscPtr::alloc_obj(payload, &mut context.wasm_ctx, &GasCounter::new())
            .expect("Couldn't create pointer.");
        let map_entry = AscTypedMapEntry {
            key: id_pointer,
            value: payload_pointer,
        };
        let map_entry_pointer =
            AscPtr::alloc_obj(map_entry, &mut context.wasm_ctx, &GasCounter::new())
                .expect("Couldn't create pointer.");
        let asc_map = AscTypedMap {
            entries: AscPtr::alloc_obj(
                Array::new(
                    &[map_entry_pointer],
                    &mut context.wasm_ctx,
                    &GasCounter::new(),
                )
                .expect("Couldn't create Array."),
                &mut context.wasm_ctx,
                &GasCounter::new(),
            )
            .expect("Couldn't create pointer."),
        };
        let asc_map_pointer = AscPtr::alloc_obj(asc_map, &mut context.wasm_ctx, &GasCounter::new())
            .expect("Couldn't create pointer.");

        return (entity_pointer, id_pointer, asc_map_pointer);
    }

    #[test]
    #[serial]
    fn mock_store_set_basic_test() {
        let mut context = get_context();

        let (entity_pointer, id_pointer, asc_map_pointer) =
            prepare_entity_store_pointers(&mut context);

        context
            .mock_store_set(
                &GasCounter::new(),
                entity_pointer,
                id_pointer,
                asc_map_pointer,
            )
            .expect("Couldn't call mock_store_set.");

        let inner_map = context
            .store
            .get("entity")
            .expect("Couldn't get inner map.");
        assert_eq!(inner_map.len(), 1);
    }

    #[test]
    #[serial]
    fn mock_store_set_existing_entity_type() {
        let mut context = get_context();

        let (entity_pointer, id_pointer, asc_map_pointer) =
            prepare_entity_store_pointers(&mut context);

        context.store.insert("entity".to_owned(), HashMap::new());
        let mut inner_map = context
            .store
            .get("entity")
            .expect("Couldn't get inner map.")
            .clone();
        inner_map.insert("another_id".to_owned(), HashMap::new());
        context.store.insert("entity".to_owned(), inner_map);

        context
            .mock_store_set(
                &GasCounter::new(),
                entity_pointer,
                id_pointer,
                asc_map_pointer,
            )
            .expect("Couldn't call mock_store_get.");

        let inner_map = context
            .store
            .get("entity")
            .expect("Couldn't get inner map.");
        assert_eq!(inner_map.len(), 2);
    }

    #[test]
    #[serial]
    fn mock_store_set_derived_fields() {
        let mut context = get_context();

        let nst = asc_string_from_str("NameSignalTransaction");
        let id = asc_string_from_str("nstid");
        let id_key = asc_string_from_str("id");
        let signer_key = asc_string_from_str("signer");
        let signer_value = asc_string_from_str("graphAccountId");
        let entity_pointer = AscPtr::alloc_obj(nst, &mut context.wasm_ctx, &GasCounter::new())
            .expect("Couldn't create pointer.");
        let id_pointer = AscPtr::alloc_obj(id, &mut context.wasm_ctx, &GasCounter::new())
            .expect("Couldn't create pointer.");
        let id_key_pointer = AscPtr::alloc_obj(id_key, &mut context.wasm_ctx, &GasCounter::new())
            .expect("Couldn't create pointer.");
        let signer_key_pointer =
            AscPtr::alloc_obj(signer_key, &mut context.wasm_ctx, &GasCounter::new())
                .expect("Couldn't create pointer.");
        let signer_value_pointer =
            AscPtr::alloc_obj(signer_value, &mut context.wasm_ctx, &GasCounter::new())
                .expect("Couldn't create pointer.");

        context
            .store
            .insert("GraphAccount".to_owned(), HashMap::new());
        let mut inner_map = context
            .store
            .get("GraphAccount")
            .expect("Couldn't get inner map.")
            .clone();
        inner_map.insert("graphAccountId".to_owned(), HashMap::new());
        context.store.insert("GraphAccount".to_owned(), inner_map);
        context.derived.insert(
            "NameSignalTransaction".to_owned(),
            vec![(
                "nameSignalTransactions".to_owned(),
                "signer".to_owned(),
                "GraphAccount".to_owned(),
            )],
        );

        // Create signer field parameter
        let signer_payload = AscEnum::<StoreValueKind> {
            kind: StoreValueKind::String,
            _padding: 0,
            payload: EnumPayload::from(signer_value_pointer),
        };
        let signer_payload_pointer =
            AscPtr::alloc_obj(signer_payload, &mut context.wasm_ctx, &GasCounter::new())
                .expect("Couldn't create pointer.");
        let signer_entry = AscTypedMapEntry {
            key: signer_key_pointer,
            value: signer_payload_pointer,
        };
        let signer_entry_pointer =
            AscPtr::alloc_obj(signer_entry, &mut context.wasm_ctx, &GasCounter::new())
                .expect("Couldn't create pointer.");

        // Create ID field parameter
        let id_payload = AscEnum::<StoreValueKind> {
            kind: StoreValueKind::String,
            _padding: 0,
            payload: EnumPayload::from(id_pointer),
        };
        let id_payload_pointer =
            AscPtr::alloc_obj(id_payload, &mut context.wasm_ctx, &GasCounter::new())
                .expect("Couldn't create pointer.");
        let id_entry = AscTypedMapEntry {
            key: id_key_pointer,
            value: id_payload_pointer,
        };
        let id_entry_pointer =
            AscPtr::alloc_obj(id_entry, &mut context.wasm_ctx, &GasCounter::new())
                .expect("Couldn't create pointer.");

        let asc_map = AscTypedMap {
            entries: AscPtr::alloc_obj(
                Array::new(
                    &[id_entry_pointer, signer_entry_pointer],
                    &mut context.wasm_ctx,
                    &GasCounter::new(),
                )
                .expect("Couldn't create Array."),
                &mut context.wasm_ctx,
                &GasCounter::new(),
            )
            .expect("Couldn't create pointer."),
        };
        let asc_map_pointer = AscPtr::alloc_obj(asc_map, &mut context.wasm_ctx, &GasCounter::new())
            .expect("Couldn't create pointer.");

        context
            .mock_store_set(
                &GasCounter::new(),
                entity_pointer,
                id_pointer,
                asc_map_pointer,
            )
            .expect("Couldn't call mock_store_set.");

        let inner_map = context
            .store
            .get("GraphAccount")
            .expect("Couldn't get inner map.")
            .get("graphAccountId")
            .unwrap();

        assert_eq!(
            inner_map
                .get("nameSignalTransactions")
                .unwrap()
                .clone()
                .as_list()
                .unwrap()
                .len(),
            1
        );
    }

    #[test]
    #[serial]
    fn cache_store_set_basic_test() {
        let mut context = get_context();

        let (entity_pointer, id_pointer, asc_map_pointer) =
            prepare_entity_store_pointers(&mut context);

        context
            .cache_store_set(
                &GasCounter::new(),
                entity_pointer,
                id_pointer,
                asc_map_pointer,
            )
            .expect("Couldn't call cache_store_set.");

        let inner_map = context
            .cache_store
            .get("entity")
            .expect("Couldn't get inner map.");
        assert_eq!(inner_map.len(), 1);
    }

    #[test]
    #[serial]
    fn cache_store_set_existing_entity_type() {
        let mut context = get_context();

        let (entity_pointer, id_pointer, asc_map_pointer) =
            prepare_entity_store_pointers(&mut context);

        context
            .cache_store
            .insert("entity".to_owned(), HashMap::new());
        let mut inner_map = context
            .cache_store
            .get("entity")
            .expect("Couldn't get inner map.")
            .clone();
        inner_map.insert("another_id".to_owned(), HashMap::new());
        context.cache_store.insert("entity".to_owned(), inner_map);

        context
            .cache_store_set(
                &GasCounter::new(),
                entity_pointer,
                id_pointer,
                asc_map_pointer,
            )
            .expect("Couldn't call cache_store_get.");

        let inner_map = context
            .cache_store
            .get("entity")
            .expect("Couldn't get inner map.");
        assert_eq!(inner_map.len(), 2);
    }

    #[test]
    #[serial]
<<<<<<< HEAD
    fn mock_store_load_related_basic_test() {
=======
    fn cache_store_set_derived_fields() {
>>>>>>> 3862a2ec
        let mut context = get_context();

        let mut parent_entity_relation_map = HashMap::new();
        parent_entity_relation_map.insert(
            "virtual_field".to_owned(),
            ("ChildEntity".to_owned(), "parent".to_owned()),
        );
        context
            .derived
            .insert("ParentEntity".to_owned(), parent_entity_relation_map);

        let parent_entity_id = Value::String("p_1".to_owned());
        let mut parent_entity: HashMap<String, Value> = HashMap::new();
        let mut parent_entity_inner: HashMap<String, HashMap<String, Value>> = HashMap::new();
        parent_entity.insert("id".to_owned(), parent_entity_id.clone());
        parent_entity_inner.insert(parent_entity_id.clone().to_string(), parent_entity);

        context
<<<<<<< HEAD
            .store
            .insert("ParentEntity".to_owned(), parent_entity_inner);

        let mut child_entity: HashMap<String, Value> = HashMap::new();
        let mut child_entity_inner: HashMap<String, HashMap<String, Value>> = HashMap::new();
        child_entity.insert("id".to_owned(), Value::String("c_1".to_owned()));
        child_entity.insert("parent".to_owned(), parent_entity_id.clone());
        child_entity_inner.insert(
            child_entity.get("id").unwrap().to_string(),
            child_entity.clone(),
=======
            .cache_store
            .insert("GraphAccount".to_owned(), HashMap::new());
        let mut inner_map = context
            .cache_store
            .get("GraphAccount")
            .expect("Couldn't get inner map.")
            .clone();
        inner_map.insert("graphAccountId".to_owned(), HashMap::new());
        context
            .cache_store
            .insert("GraphAccount".to_owned(), inner_map);
        context.derived.insert(
            "NameSignalTransaction".to_owned(),
            vec![(
                "nameSignalTransactions".to_owned(),
                "signer".to_owned(),
                "GraphAccount".to_owned(),
            )],
>>>>>>> 3862a2ec
        );

        context
            .store
            .insert("ChildEntity".to_owned(), child_entity_inner);

        let entity_type_ptr = AscPtr::alloc_obj(
            asc_string_from_str("ParentEntity"),
            &mut context.wasm_ctx,
            &GasCounter::new(),
        )
        .expect("Couldn't create entity_type_ptr.");
        let entity_id_ptr = AscPtr::alloc_obj(
            asc_string_from_str(&parent_entity_id.clone().to_string()),
            &mut context.wasm_ctx,
            &GasCounter::new(),
        )
        .expect("Couldn't create entity_id_ptr.");
        let entity_virtual_field_ptr = AscPtr::alloc_obj(
            asc_string_from_str("virtual_field"),
            &mut context.wasm_ctx,
            &GasCounter::new(),
        )
        .expect("Couldn't create entity_virtual_field_ptr.");

        let related_entities_ptr = context
            .mock_store_load_related(
                &GasCounter::new(),
                entity_type_ptr,
                entity_id_ptr,
                entity_virtual_field_ptr,
            )
            .unwrap();

<<<<<<< HEAD
        let related_entities: Vec<HashMap<String, Value>> =
            asc_get::<_, Array<AscPtr<AscEntity>>, _>(
                &context.wasm_ctx,
                related_entities_ptr,
=======
        context
            .cache_store_set(
>>>>>>> 3862a2ec
                &GasCounter::new(),
                0,
            )
<<<<<<< HEAD
            .unwrap();

        assert_eq!(related_entities.len(), 1);
        assert_eq!(related_entities.first().unwrap(), &child_entity);
    }

    #[test]
    #[serial]
    fn mock_store_load_related_no_relations_test() {
        let mut context = get_context();

        let mut parent_entity_relation_map = HashMap::new();
        parent_entity_relation_map.insert(
            "virtual_field".to_owned(),
            ("ChildEntity".to_owned(), "parent".to_owned()),
        );
        context
            .derived
            .insert("ParentEntity".to_owned(), parent_entity_relation_map);

        let parent_entity_id = Value::String("p_1".to_owned());
        let mut parent_entity: HashMap<String, Value> = HashMap::new();
        let mut parent_entity_inner: HashMap<String, HashMap<String, Value>> = HashMap::new();
        parent_entity.insert("id".to_owned(), parent_entity_id.clone());

        parent_entity_inner.insert(parent_entity_id.clone().to_string(), parent_entity);
        context
            .store
            .insert("ParentEntity".to_owned(), parent_entity_inner);

        let entity_type_ptr = AscPtr::alloc_obj(
            asc_string_from_str("ParentEntity"),
            &mut context.wasm_ctx,
            &GasCounter::new(),
        )
        .expect("Couldn't create entity_type_ptr.");
        let entity_id_ptr = AscPtr::alloc_obj(
            asc_string_from_str(&parent_entity_id.clone().to_string()),
            &mut context.wasm_ctx,
            &GasCounter::new(),
        )
        .expect("Couldn't create entity_id_ptr.");
        let entity_virtual_field_ptr = AscPtr::alloc_obj(
            asc_string_from_str("virtual_field"),
            &mut context.wasm_ctx,
            &GasCounter::new(),
        )
        .expect("Couldn't create entity_virtual_field_ptr.");

        let related_entities_ptr = context
            .mock_store_load_related(
                &GasCounter::new(),
                entity_type_ptr,
                entity_id_ptr,
                entity_virtual_field_ptr,
            )
            .unwrap();

        let related_entities: Vec<HashMap<String, Value>> =
            asc_get::<_, Array<AscPtr<AscEntity>>, _>(
                &context.wasm_ctx,
                related_entities_ptr,
                &GasCounter::new(),
                0,
            )
            .unwrap();

        assert_eq!(related_entities.len(), 0);
    }

    #[test]
    #[serial]
    fn mock_store_load_related_bytes_id_test() {
        let mut context = get_context();

        let mut parent_entity_relation_map = HashMap::new();
        parent_entity_relation_map.insert(
            "virtual_field".to_owned(),
            ("ChildEntity".to_owned(), "parent".to_owned()),
        );
        context
            .derived
            .insert("ParentEntity".to_owned(), parent_entity_relation_map);

        let parent_entity_id = Value::Bytes("p_1".as_bytes().into());
        let mut parent_entity: HashMap<String, Value> = HashMap::new();
        let mut parent_entity_inner: HashMap<String, HashMap<String, Value>> = HashMap::new();
        parent_entity.insert("id".to_owned(), parent_entity_id.clone());
        parent_entity_inner.insert(parent_entity_id.clone().to_string(), parent_entity);

        context
            .store
            .insert("ParentEntity".to_owned(), parent_entity_inner);

        let mut child_entity: HashMap<String, Value> = HashMap::new();
        let mut child_entity_inner: HashMap<String, HashMap<String, Value>> = HashMap::new();
        child_entity.insert("id".to_owned(), Value::String("c_1".to_owned()));
        child_entity.insert("parent".to_owned(), parent_entity_id.clone());
        child_entity_inner.insert(
            child_entity.get("id").unwrap().to_string(),
            child_entity.clone(),
=======
            .expect("Couldn't call cache_store_set.");

        let inner_map = context
            .cache_store
            .get("GraphAccount")
            .expect("Couldn't get inner map.")
            .get("graphAccountId")
            .unwrap();

        assert_eq!(
            inner_map
                .get("nameSignalTransactions")
                .unwrap()
                .clone()
                .as_list()
                .unwrap()
                .len(),
            1
>>>>>>> 3862a2ec
        );

        context
            .store
            .insert("ChildEntity".to_owned(), child_entity_inner);

        let entity_type_ptr = AscPtr::alloc_obj(
            asc_string_from_str("ParentEntity"),
            &mut context.wasm_ctx,
            &GasCounter::new(),
        )
        .expect("Couldn't create entity_type_ptr.");
        let entity_id_ptr = AscPtr::alloc_obj(
            asc_string_from_str(&parent_entity_id.clone().to_string()),
            &mut context.wasm_ctx,
            &GasCounter::new(),
        )
        .expect("Couldn't create entity_id_ptr.");
        let entity_virtual_field_ptr = AscPtr::alloc_obj(
            asc_string_from_str("virtual_field"),
            &mut context.wasm_ctx,
            &GasCounter::new(),
        )
        .expect("Couldn't create entity_virtual_field_ptr.");

        let related_entities_ptr = context
            .mock_store_load_related(
                &GasCounter::new(),
                entity_type_ptr,
                entity_id_ptr,
                entity_virtual_field_ptr,
            )
            .unwrap();

        let related_entities: Vec<HashMap<String, Value>> =
            asc_get::<_, Array<AscPtr<AscEntity>>, _>(
                &context.wasm_ctx,
                related_entities_ptr,
                &GasCounter::new(),
                0,
            )
            .unwrap();

        assert_eq!(related_entities.len(), 1);
        assert_eq!(related_entities.first().unwrap(), &child_entity);
    }

    #[test]
    #[serial]
    fn mock_store_remove_basic_test() {
        let mut context = get_context();

        context.store.insert("entity".to_owned(), HashMap::new());
        let mut inner_map = context
            .store
            .get("entity")
            .expect("Couldn't get inner map.")
            .clone();
        inner_map.insert("id".to_owned(), HashMap::new());
        context.store.insert("entity".to_owned(), inner_map);

        let entity = asc_string_from_str("entity");
        let id = asc_string_from_str("id");
        let entity_pointer = AscPtr::alloc_obj(entity, &mut context.wasm_ctx, &GasCounter::new())
            .expect("Couldn't create pointer.");
        let id_pointer = AscPtr::alloc_obj(id, &mut context.wasm_ctx, &GasCounter::new())
            .expect("Couldn't create pointer.");

        context
            .mock_store_remove(&GasCounter::new(), entity_pointer, id_pointer)
            .expect("Couldn't call mock_store_remove.");

        assert!(!context.store.get("entity").unwrap().contains_key("id"));
    }

    #[test]
    #[serial]
    fn ethereum_call_basic_test() {
        let mut context = get_context();

        context.fn_ret_map.insert(
            "0x8920…43e7funcNamefuncName(address):(string,string)val".to_owned(),
            vec![Token::Bool(false)],
        );

        let contract_name = asc_string_from_str("contractName");
        // Necessary step because Address fits (hashes) the address into 20 bytes
        // whereas otherwise it will be 42 and asc_get (in ethereum_call) will crash
        let h160_address = Address::from_str("89205A3A3b2A69De6Dbf7f01ED13B2108B2c43e7")
            .expect("Couldn't create Address.");
        let address = TypedArray::new(
            h160_address.as_bytes(),
            &mut context.wasm_ctx,
            &GasCounter::new(),
        )
        .expect("Coudln't create address.");
        let func_name = asc_string_from_str("funcName");
        let func_signature = asc_string_from_str("funcName(address):(string,string)");
        let val = asc_string_from_str("val");

        let contract_name_pointer =
            AscPtr::alloc_obj(contract_name, &mut context.wasm_ctx, &GasCounter::new())
                .expect("Couldn't create pointer.");
        let address_pointer = AscPtr::alloc_obj(address, &mut context.wasm_ctx, &GasCounter::new())
            .expect("Couldn't create pointer.");
        let func_name_pointer =
            AscPtr::alloc_obj(func_name, &mut context.wasm_ctx, &GasCounter::new())
                .expect("Couldn't create pointer.");
        let func_signature_pointer =
            AscPtr::alloc_obj(func_signature, &mut context.wasm_ctx, &GasCounter::new())
                .expect("Couldn't create pointer.");
        let val_ptr = AscPtr::alloc_obj(val, &mut context.wasm_ctx, &GasCounter::new())
            .expect("Couldn't create pointer.");

        let asc_enum = AscEnum::<EthereumValueKind> {
            kind: EthereumValueKind::String,
            _padding: 0,
            payload: EnumPayload::from(val_ptr),
        };
        let func_args_pointer =
            AscPtr::alloc_obj(asc_enum, &mut context.wasm_ctx, &GasCounter::new())
                .expect("Couldn't create pointer.");
        let func_args_array_pointer = AscPtr::alloc_obj(
            Array::new(
                &[func_args_pointer],
                &mut context.wasm_ctx,
                &GasCounter::new(),
            )
            .expect("Couldn't create array."),
            &mut context.wasm_ctx,
            &GasCounter::new(),
        )
        .expect("Couldn't create pointer.");

        let unresolved_call = AscUnresolvedContractCall_0_0_4 {
            contract_name: contract_name_pointer,
            contract_address: address_pointer,
            function_name: func_name_pointer,
            function_signature: func_signature_pointer,
            function_args: func_args_array_pointer,
        };
        let call_pointer =
            AscPtr::alloc_obj(unresolved_call, &mut context.wasm_ctx, &GasCounter::new())
                .expect("Couldn't create pointer.");

        let result = context
            .ethereum_call(&GasCounter::new(), call_pointer.wasm_ptr())
            .expect("Couldn't call ethereum_call.");

        let fn_args: Vec<Token> = asc_get::<_, Array<AscPtr<AscEnum<EthereumValueKind>>>, _>(
            &context.wasm_ctx,
            result,
            &GasCounter::new(),
            0,
        )
        .expect("Couldn't unwrap result.");
        assert_eq!(fn_args[0], Token::Bool(false));
    }

    #[test]
    #[serial]
    fn ethereum_call_reverting_func() {
        let mut context = get_context();

        context.fn_ret_map.insert(
            "0x8920…43e7funcNamefuncName(address):(string,string)val".to_owned(),
            REVERTS_IDENTIFIER.clone(),
        );

        let contract_name = asc_string_from_str("contractName");
        // Necessary step because Address fits (hashes) the address into 20 bytes
        // whereas otherwise it will be 42 and asc_get (in ethereum_call) will crash
        let h160_address = Address::from_str("89205A3A3b2A69De6Dbf7f01ED13B2108B2c43e7")
            .expect("Couldn't create Address.");
        let address = TypedArray::new(
            h160_address.as_bytes(),
            &mut context.wasm_ctx,
            &GasCounter::new(),
        )
        .expect("Coudln't create address.");
        let func_name = asc_string_from_str("funcName");
        let func_signature = asc_string_from_str("funcName(address):(string,string)");
        let val = asc_string_from_str("val");

        let contract_name_pointer =
            AscPtr::alloc_obj(contract_name, &mut context.wasm_ctx, &GasCounter::new())
                .expect("Couldn't create pointer.");
        let address_pointer = AscPtr::alloc_obj(address, &mut context.wasm_ctx, &GasCounter::new())
            .expect("Couldn't create pointer.");
        let func_name_pointer =
            AscPtr::alloc_obj(func_name, &mut context.wasm_ctx, &GasCounter::new())
                .expect("Couldn't create pointer.");
        let func_signature_pointer =
            AscPtr::alloc_obj(func_signature, &mut context.wasm_ctx, &GasCounter::new())
                .expect("Couldn't create pointer.");
        let val_ptr = AscPtr::alloc_obj(val, &mut context.wasm_ctx, &GasCounter::new())
            .expect("Couldn't create pointer.");

        let asc_enum = AscEnum::<EthereumValueKind> {
            kind: EthereumValueKind::String,
            _padding: 0,
            payload: EnumPayload::from(val_ptr),
        };
        let func_args_pointer =
            AscPtr::alloc_obj(asc_enum, &mut context.wasm_ctx, &GasCounter::new())
                .expect("Couldn't create pointer.");
        let func_args_array_pointer = AscPtr::alloc_obj(
            Array::new(
                &[func_args_pointer],
                &mut context.wasm_ctx,
                &GasCounter::new(),
            )
            .expect("Couldn't create array."),
            &mut context.wasm_ctx,
            &GasCounter::new(),
        )
        .expect("Couldn't create pointer.");

        let unresolved_call = AscUnresolvedContractCall_0_0_4 {
            contract_name: contract_name_pointer,
            contract_address: address_pointer,
            function_name: func_name_pointer,
            function_signature: func_signature_pointer,
            function_args: func_args_array_pointer,
        };
        let call_pointer =
            AscPtr::alloc_obj(unresolved_call, &mut context.wasm_ctx, &GasCounter::new())
                .expect("Couldn't create pointer.");

        let result = context
            .ethereum_call(&GasCounter::new(), call_pointer.wasm_ptr())
            .expect("Couldn't call ethereum_call.");

        assert!(result.is_null());
    }

    #[test]
    #[serial]
    fn mock_function_basic_test() {
        let mut context = get_context();

        // Necessary step because Address fits (hashes) the
        // address into 20 bytes whereas otherwise it will be 42
        let h160_address = Address::from_str("89205A3A3b2A69De6Dbf7f01ED13B2108B2c43e7")
            .expect("Couldn't create Address.");
        let address = TypedArray::new(
            h160_address.as_bytes(),
            &mut context.wasm_ctx,
            &GasCounter::new(),
        )
        .expect("Coudln't create address.");
        let func_name = asc_string_from_str("funcName");
        let func_signature = asc_string_from_str("funcName(address):(string,string)");

        let address_pointer = AscPtr::alloc_obj(address, &mut context.wasm_ctx, &GasCounter::new())
            .expect("Couldn't create pointer.");
        let func_name_pointer =
            AscPtr::alloc_obj(func_name, &mut context.wasm_ctx, &GasCounter::new())
                .expect("Couldn't create pointer.");
        let func_signature_pointer =
            AscPtr::alloc_obj(func_signature, &mut context.wasm_ctx, &GasCounter::new())
                .expect("Couldn't create pointer.");
        let reverts_pointer = AscPtr::new(0);

        let asc_enum = AscEnum::<EthereumValueKind> {
            kind: EthereumValueKind::Address,
            _padding: 0,
            payload: EnumPayload::from(address_pointer),
        };
        let func_args_pointer =
            AscPtr::alloc_obj(asc_enum, &mut context.wasm_ctx, &GasCounter::new())
                .expect("Couldn't create pointer.");
        let func_args_array_pointer = AscPtr::alloc_obj(
            Array::new(
                &[func_args_pointer],
                &mut context.wasm_ctx,
                &GasCounter::new(),
            )
            .expect("Couldn't create array."),
            &mut context.wasm_ctx,
            &GasCounter::new(),
        )
        .expect("Couldn't create pointer.");

        context
            .mock_function(
                &GasCounter::new(),
                address_pointer.wasm_ptr(),
                func_name_pointer,
                func_signature_pointer,
                func_args_array_pointer.wasm_ptr(),
                func_args_array_pointer.wasm_ptr(),
                reverts_pointer,
            )
            .expect("Couldn't call mock_function.");

        println!("{:?}", context.fn_ret_map);

        let token = context
            .fn_ret_map
            .get("0x8920…43e7funcNamefuncName(address):(string,string)89205a3a3b2a69de6dbf7f01ed13b2108b2c43e7")
            .unwrap()[0]
            .clone();
        assert_eq!(
            &token.to_string(),
            "89205a3a3b2a69de6dbf7f01ed13b2108b2c43e7"
        );
    }

    #[test]
    #[serial]
    fn mock_function_reverts() {
        let mut context = get_context();

        // Necessary step because Address fits (hashes) the
        // address into 20 bytes whereas otherwise it will be 42
        let h160_address = Address::from_str("89205A3A3b2A69De6Dbf7f01ED13B2108B2c43e7")
            .expect("Couldn't create Address.");
        let address = TypedArray::new(
            h160_address.as_bytes(),
            &mut context.wasm_ctx,
            &GasCounter::new(),
        )
        .expect("Coudln't create address.");
        let func_name = asc_string_from_str("funcName");
        let func_signature = asc_string_from_str("funcName(address):(string,string)");

        let address_pointer = AscPtr::alloc_obj(address, &mut context.wasm_ctx, &GasCounter::new())
            .expect("Couldn't create pointer.");
        let func_name_pointer =
            AscPtr::alloc_obj(func_name, &mut context.wasm_ctx, &GasCounter::new())
                .expect("Couldn't create pointer.");
        let func_signature_pointer =
            AscPtr::alloc_obj(func_signature, &mut context.wasm_ctx, &GasCounter::new())
                .expect("Couldn't create pointer.");
        let reverts_pointer = AscPtr::new(1);

        let asc_enum = AscEnum::<EthereumValueKind> {
            kind: EthereumValueKind::Address,
            _padding: 0,
            payload: EnumPayload::from(address_pointer),
        };
        let func_args_pointer =
            AscPtr::alloc_obj(asc_enum, &mut context.wasm_ctx, &GasCounter::new())
                .expect("Couldn't create pointer.");
        let func_args_array_pointer = AscPtr::alloc_obj(
            Array::new(
                &[func_args_pointer],
                &mut context.wasm_ctx,
                &GasCounter::new(),
            )
            .expect("Couldn't create array."),
            &mut context.wasm_ctx,
            &GasCounter::new(),
        )
        .expect("Couldn't create pointer.");

        context
            .mock_function(
                &GasCounter::new(),
                address_pointer.wasm_ptr(),
                func_name_pointer,
                func_signature_pointer,
                func_args_array_pointer.wasm_ptr(),
                func_args_array_pointer.wasm_ptr(),
                reverts_pointer,
            )
            .expect("Couldn't call mock_function.");

        let token = context
            .fn_ret_map
            .get("0x8920…43e7funcNamefuncName(address):(string,string)89205a3a3b2a69de6dbf7f01ed13b2108b2c43e7")
            .unwrap()[0]
            .clone();
        assert_eq!(token, REVERTS_IDENTIFIER[0]);
    }

    #[test]
    #[serial]
    fn test_datasource_mocking_and_getting_address_network_context() {
        let mut context = get_context();

        let key = asc_string_from_str("key");
        let data = asc_string_from_str("data");
        let key_pointer = AscPtr::alloc_obj(key, &mut context.wasm_ctx, &GasCounter::new())
            .expect("Couldn't create pointer.");
        let data_pointer = AscPtr::alloc_obj(data, &mut context.wasm_ctx, &GasCounter::new())
            .expect("Couldn't create pointer.");

        let payload = AscEnum::<StoreValueKind> {
            kind: StoreValueKind::String,
            _padding: 0,
            payload: EnumPayload::from(data_pointer),
        };
        let payload_pointer = AscPtr::alloc_obj(payload, &mut context.wasm_ctx, &GasCounter::new())
            .expect("Couldn't create pointer.");
        let map_entry = AscTypedMapEntry {
            key: key_pointer,
            value: payload_pointer,
        };
        let map_entry_pointer =
            AscPtr::alloc_obj(map_entry, &mut context.wasm_ctx, &GasCounter::new())
                .expect("Couldn't create pointer.");
        let asc_map = AscTypedMap {
            entries: AscPtr::alloc_obj(
                Array::new(
                    &[map_entry_pointer],
                    &mut context.wasm_ctx,
                    &GasCounter::new(),
                )
                .expect("Couldn't create Array."),
                &mut context.wasm_ctx,
                &GasCounter::new(),
            )
            .expect("Couldn't create pointer."),
        };
        let asc_entity = AscPtr::alloc_obj(asc_map, &mut context.wasm_ctx, &GasCounter::new())
            .expect("Couldn't create pointer.");

        let mut result_tuple = get_address_network_context(&mut context);

        assert_eq!(
            Address::from_str("0x0000000000000000000000000000000000000000")
                .expect("Couldn't create Address."),
            result_tuple.0
        );
        assert_eq!("mainnet", result_tuple.1);
        assert_eq!(0, result_tuple.2.len());

        let new_address = AscPtr::alloc_obj(
            asc_string_from_str("0x90cBa2Bbb19ecc291A12066Fd8329D65FA1f1947"),
            &mut context.wasm_ctx,
            &GasCounter::new(),
        )
        .unwrap();
        let new_network = AscPtr::alloc_obj(
            asc_string_from_str("sidenet"),
            &mut context.wasm_ctx,
            &GasCounter::new(),
        )
        .unwrap();
        context
            .set_data_source_return_values(&GasCounter::new(), new_address, new_network, asc_entity)
            .unwrap();

        result_tuple = get_address_network_context(&mut context);

        assert_eq!(
            Address::from_str("0x90cBa2Bbb19ecc291A12066Fd8329D65FA1f1947")
                .expect("Couldn't create Address."),
            result_tuple.0
        );
        assert_eq!("sidenet", result_tuple.1);
        assert_eq!(1, result_tuple.2.len());
        assert_eq!(
            &Value::String("data".to_owned()),
            result_tuple.2.get("key").unwrap()
        );
    }

    fn get_address_network_context(
        context: &mut MatchstickInstanceContext<Chain>,
    ) -> (Address, String, HashMap<String, Value>) {
        let address_ptr = context
            .mock_data_source_address(&GasCounter::new())
            .unwrap();
        let network_ptr = context
            .mock_data_source_network(&GasCounter::new())
            .unwrap();
        let context_ptr = context
            .mock_data_source_context(&GasCounter::new())
            .unwrap()
            .wasm_ptr();

        let address: Address =
            asc_get(&context.wasm_ctx, address_ptr, &GasCounter::new(), 0).unwrap();
        let network: String =
            asc_get(&context.wasm_ctx, network_ptr, &GasCounter::new(), 0).unwrap();
        let context: HashMap<String, Value> = asc_get(
            &context.wasm_ctx,
            AscPtr::new(context_ptr),
            &GasCounter::new(),
            0,
        )
        .unwrap();

        (address, network, context)
    }

    #[test]
    #[serial]
    fn count_entities_basic_test() {
        let mut context = get_context();

        let gravatar = asc_string_from_str("gravatar");
        let gravatar_ptr = AscPtr::alloc_obj(gravatar, &mut context.wasm_ctx, &GasCounter::new())
            .expect("Couldn't create pointer.");

        let mut result = context
            .count_entities(&GasCounter::new(), gravatar_ptr)
            .unwrap();

        assert_eq!(0, result);

        let mut gravatar_map = HashMap::new();
        gravatar_map.insert("gravatar1".to_owned(), HashMap::new());
        gravatar_map.insert("gravatar2".to_owned(), HashMap::new());
        context.store.insert("gravatar".to_owned(), gravatar_map);

        result = context
            .count_entities(&GasCounter::new(), gravatar_ptr)
            .unwrap();

        assert_eq!(2, result);
    }

    #[test]
    #[serial]
    fn mock_ipfs_file_basic_test() {
        let mut context = get_context();

        assert_eq!(context.ipfs.len(), 0);

        let hash = asc_string_from_str("QmTkzDwWqPbnAh5YiV5VwcTLnGdwSNsNTn2aDxdXBFca7D");
        let file = asc_string_from_str("./mocks/ipfs.json");
        let hash_ptr = AscPtr::alloc_obj(hash, &mut context.wasm_ctx, &GasCounter::new())
            .expect("Couldn't create pointer.");
        let file_ptr = AscPtr::alloc_obj(file, &mut context.wasm_ctx, &GasCounter::new())
            .expect("Couldn't create pointer.");

        context
            .mock_ipfs_file(&GasCounter::new(), hash_ptr, file_ptr)
            .unwrap();

        assert_eq!(context.ipfs.len(), 1);
        assert!(context
            .ipfs
            .contains_key("QmTkzDwWqPbnAh5YiV5VwcTLnGdwSNsNTn2aDxdXBFca7D"));
        assert_eq!(
            context
                .ipfs
                .get("QmTkzDwWqPbnAh5YiV5VwcTLnGdwSNsNTn2aDxdXBFca7D"),
            Some(&"./mocks/ipfs.json".to_owned())
        );
    }

    #[test]
    #[serial]
    fn mock_ipfs_cat() {
        let mut context = get_context();

        let hash = asc_string_from_str("QmTkzDwWqPbnAh5YiV5VwcTLnGdwSNsNTn2aDxdXBFca7D");
        let file = asc_string_from_str("./mocks/ipfs/cat.json");
        let hash_ptr = AscPtr::alloc_obj(hash, &mut context.wasm_ctx, &GasCounter::new())
            .expect("Couldn't create pointer.");
        let file_ptr = AscPtr::alloc_obj(file, &mut context.wasm_ctx, &GasCounter::new())
            .expect("Couldn't create pointer.");

        context
            .mock_ipfs_file(&GasCounter::new(), hash_ptr, file_ptr)
            .unwrap();

        let result_ptr = context.mock_ipfs_cat(&GasCounter::new(), hash_ptr).unwrap();
        let result: Vec<u8> =
            asc_get(&context.wasm_ctx, result_ptr, &GasCounter::new(), 0).unwrap();
        let string = std::fs::read_to_string("./mocks/ipfs/cat.json").expect("File not found!");

        assert_eq!(result, string.as_bytes());
    }

    #[test]
    #[serial]
    fn mock_ipfs_map() {
        let mut context = get_context();

        let hash = asc_string_from_str("QmTkzDwWqPbnAh5YiV5VwcTLnGdwSNsNTn2aDxdXBFca7D");
        let file = asc_string_from_str("./mocks/ipfs/map.json");
        let callback = asc_string_from_str("processGravatar");
        let user_data = Value::from("Gravatar");
        let flags = vec!["json".to_owned()];

        let hash_ptr = AscPtr::alloc_obj(hash, &mut context.wasm_ctx, &GasCounter::new())
            .expect("Couldn't create pointer.");
        let file_ptr = AscPtr::alloc_obj(file, &mut context.wasm_ctx, &GasCounter::new())
            .expect("Couldn't create pointer.");
        let callback_ptr = AscPtr::alloc_obj(callback, &mut context.wasm_ctx, &GasCounter::new())
            .expect("Couldn't create pointer.");
        let user_data_ptr = asc_new(&mut context.wasm_ctx, &user_data, &GasCounter::new())
            .expect("Couldn't create pointer.");
        let flags_ptr = asc_new(&mut context.wasm_ctx, &flags, &GasCounter::new())
            .expect("Couldn't create pointer.");

        context
            .mock_ipfs_file(&GasCounter::new(), hash_ptr, file_ptr)
            .unwrap();

        assert_eq!(context.store.len(), 0);

        context
            .mock_ipfs_map(
                &GasCounter::new(),
                hash_ptr,
                callback_ptr,
                user_data_ptr,
                flags_ptr,
            )
            .unwrap();

        assert_eq!(context.store.len(), 1);

        let gravatar_map = context.store.get("Gravatar").expect("No such key in map");

        assert_eq!(gravatar_map.len(), 3);

        let gravatar_1 = gravatar_map.get("1").expect("No such key in map");
        let gravatar_2 = gravatar_map.get("2").expect("No such key in map");
        let gravatar_3 = gravatar_map.get("3").expect("No such key in map");

        assert_eq!(
            gravatar_1.get("displayName"),
            Some(&Value::from("Gravatar1"))
        );
        assert_eq!(
            gravatar_2.get("displayName"),
            Some(&Value::from("Gravatar2"))
        );
        assert_eq!(
            gravatar_3.get("displayName"),
            Some(&Value::from("Gravatar3"))
        );
    }
}<|MERGE_RESOLUTION|>--- conflicted
+++ resolved
@@ -12,12 +12,8 @@
     };
     use graph_chain_ethereum::{runtime::abi::AscUnresolvedContractCall_0_0_4, Chain};
     use graph_runtime_wasm::asc_abi::class::{
-<<<<<<< HEAD
-        Array, AscEntity, AscEnum, AscTypedMap, AscTypedMapEntry, EnumPayload, EthereumValueKind,
-=======
-        Array, AscEnum, AscString, AscTypedMap, AscTypedMapEntry, EnumPayload, EthereumValueKind,
->>>>>>> 3862a2ec
-        StoreValueKind, TypedArray,
+        Array, AscEntity, AscEnum, AscString, AscTypedMap, AscTypedMapEntry, EnumPayload,
+        EthereumValueKind, StoreValueKind, TypedArray,
     };
     use serial_test::serial;
 
@@ -632,126 +628,6 @@
 
     #[test]
     #[serial]
-    fn mock_store_set_derived_fields() {
-        let mut context = get_context();
-
-        let nst = asc_string_from_str("NameSignalTransaction");
-        let id = asc_string_from_str("nstid");
-        let id_key = asc_string_from_str("id");
-        let signer_key = asc_string_from_str("signer");
-        let signer_value = asc_string_from_str("graphAccountId");
-        let entity_pointer = AscPtr::alloc_obj(nst, &mut context.wasm_ctx, &GasCounter::new())
-            .expect("Couldn't create pointer.");
-        let id_pointer = AscPtr::alloc_obj(id, &mut context.wasm_ctx, &GasCounter::new())
-            .expect("Couldn't create pointer.");
-        let id_key_pointer = AscPtr::alloc_obj(id_key, &mut context.wasm_ctx, &GasCounter::new())
-            .expect("Couldn't create pointer.");
-        let signer_key_pointer =
-            AscPtr::alloc_obj(signer_key, &mut context.wasm_ctx, &GasCounter::new())
-                .expect("Couldn't create pointer.");
-        let signer_value_pointer =
-            AscPtr::alloc_obj(signer_value, &mut context.wasm_ctx, &GasCounter::new())
-                .expect("Couldn't create pointer.");
-
-        context
-            .store
-            .insert("GraphAccount".to_owned(), HashMap::new());
-        let mut inner_map = context
-            .store
-            .get("GraphAccount")
-            .expect("Couldn't get inner map.")
-            .clone();
-        inner_map.insert("graphAccountId".to_owned(), HashMap::new());
-        context.store.insert("GraphAccount".to_owned(), inner_map);
-        context.derived.insert(
-            "NameSignalTransaction".to_owned(),
-            vec![(
-                "nameSignalTransactions".to_owned(),
-                "signer".to_owned(),
-                "GraphAccount".to_owned(),
-            )],
-        );
-
-        // Create signer field parameter
-        let signer_payload = AscEnum::<StoreValueKind> {
-            kind: StoreValueKind::String,
-            _padding: 0,
-            payload: EnumPayload::from(signer_value_pointer),
-        };
-        let signer_payload_pointer =
-            AscPtr::alloc_obj(signer_payload, &mut context.wasm_ctx, &GasCounter::new())
-                .expect("Couldn't create pointer.");
-        let signer_entry = AscTypedMapEntry {
-            key: signer_key_pointer,
-            value: signer_payload_pointer,
-        };
-        let signer_entry_pointer =
-            AscPtr::alloc_obj(signer_entry, &mut context.wasm_ctx, &GasCounter::new())
-                .expect("Couldn't create pointer.");
-
-        // Create ID field parameter
-        let id_payload = AscEnum::<StoreValueKind> {
-            kind: StoreValueKind::String,
-            _padding: 0,
-            payload: EnumPayload::from(id_pointer),
-        };
-        let id_payload_pointer =
-            AscPtr::alloc_obj(id_payload, &mut context.wasm_ctx, &GasCounter::new())
-                .expect("Couldn't create pointer.");
-        let id_entry = AscTypedMapEntry {
-            key: id_key_pointer,
-            value: id_payload_pointer,
-        };
-        let id_entry_pointer =
-            AscPtr::alloc_obj(id_entry, &mut context.wasm_ctx, &GasCounter::new())
-                .expect("Couldn't create pointer.");
-
-        let asc_map = AscTypedMap {
-            entries: AscPtr::alloc_obj(
-                Array::new(
-                    &[id_entry_pointer, signer_entry_pointer],
-                    &mut context.wasm_ctx,
-                    &GasCounter::new(),
-                )
-                .expect("Couldn't create Array."),
-                &mut context.wasm_ctx,
-                &GasCounter::new(),
-            )
-            .expect("Couldn't create pointer."),
-        };
-        let asc_map_pointer = AscPtr::alloc_obj(asc_map, &mut context.wasm_ctx, &GasCounter::new())
-            .expect("Couldn't create pointer.");
-
-        context
-            .mock_store_set(
-                &GasCounter::new(),
-                entity_pointer,
-                id_pointer,
-                asc_map_pointer,
-            )
-            .expect("Couldn't call mock_store_set.");
-
-        let inner_map = context
-            .store
-            .get("GraphAccount")
-            .expect("Couldn't get inner map.")
-            .get("graphAccountId")
-            .unwrap();
-
-        assert_eq!(
-            inner_map
-                .get("nameSignalTransactions")
-                .unwrap()
-                .clone()
-                .as_list()
-                .unwrap()
-                .len(),
-            1
-        );
-    }
-
-    #[test]
-    #[serial]
     fn cache_store_set_basic_test() {
         let mut context = get_context();
 
@@ -811,11 +687,7 @@
 
     #[test]
     #[serial]
-<<<<<<< HEAD
     fn mock_store_load_related_basic_test() {
-=======
-    fn cache_store_set_derived_fields() {
->>>>>>> 3862a2ec
         let mut context = get_context();
 
         let mut parent_entity_relation_map = HashMap::new();
@@ -834,7 +706,6 @@
         parent_entity_inner.insert(parent_entity_id.clone().to_string(), parent_entity);
 
         context
-<<<<<<< HEAD
             .store
             .insert("ParentEntity".to_owned(), parent_entity_inner);
 
@@ -845,26 +716,6 @@
         child_entity_inner.insert(
             child_entity.get("id").unwrap().to_string(),
             child_entity.clone(),
-=======
-            .cache_store
-            .insert("GraphAccount".to_owned(), HashMap::new());
-        let mut inner_map = context
-            .cache_store
-            .get("GraphAccount")
-            .expect("Couldn't get inner map.")
-            .clone();
-        inner_map.insert("graphAccountId".to_owned(), HashMap::new());
-        context
-            .cache_store
-            .insert("GraphAccount".to_owned(), inner_map);
-        context.derived.insert(
-            "NameSignalTransaction".to_owned(),
-            vec![(
-                "nameSignalTransactions".to_owned(),
-                "signer".to_owned(),
-                "GraphAccount".to_owned(),
-            )],
->>>>>>> 3862a2ec
         );
 
         context
@@ -899,19 +750,13 @@
             )
             .unwrap();
 
-<<<<<<< HEAD
         let related_entities: Vec<HashMap<String, Value>> =
             asc_get::<_, Array<AscPtr<AscEntity>>, _>(
                 &context.wasm_ctx,
                 related_entities_ptr,
-=======
-        context
-            .cache_store_set(
->>>>>>> 3862a2ec
                 &GasCounter::new(),
                 0,
             )
-<<<<<<< HEAD
             .unwrap();
 
         assert_eq!(related_entities.len(), 1);
@@ -1013,26 +858,6 @@
         child_entity_inner.insert(
             child_entity.get("id").unwrap().to_string(),
             child_entity.clone(),
-=======
-            .expect("Couldn't call cache_store_set.");
-
-        let inner_map = context
-            .cache_store
-            .get("GraphAccount")
-            .expect("Couldn't get inner map.")
-            .get("graphAccountId")
-            .unwrap();
-
-        assert_eq!(
-            inner_map
-                .get("nameSignalTransactions")
-                .unwrap()
-                .clone()
-                .as_list()
-                .unwrap()
-                .len(),
-            1
->>>>>>> 3862a2ec
         );
 
         context
